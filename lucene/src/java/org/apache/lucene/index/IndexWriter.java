--- conflicted
+++ resolved
@@ -44,6 +44,7 @@
 import org.apache.lucene.store.Directory;
 import org.apache.lucene.store.Lock;
 import org.apache.lucene.store.LockObtainFailedException;
+import org.apache.lucene.util.BitVector;
 import org.apache.lucene.util.Bits;
 import org.apache.lucene.util.Constants;
 import org.apache.lucene.util.ThreadInterruptedException;
@@ -251,13 +252,8 @@
   private final AtomicInteger flushDeletesCount = new AtomicInteger();
 
   final ReaderPool readerPool = new ReaderPool();
-<<<<<<< HEAD
-  final BufferedDeletes bufferedDeletes;
-
-=======
   final BufferedDeletesStream bufferedDeletesStream;
-  
->>>>>>> 26f104d3
+
   // This is a "write once" variable (like the organic dye
   // on a DVD-R that may or may not be heated by a laser and
   // then cooled to permanently record the event): it's
@@ -344,7 +340,7 @@
    */
   IndexReader getReader(boolean applyAllDeletes) throws IOException {
     ensureOpen();
-    
+
     final long tStart = System.currentTimeMillis();
 
     if (infoStream != null) {
@@ -484,8 +480,6 @@
       return false;
     }
 
-<<<<<<< HEAD
-=======
     public synchronized void drop(SegmentInfos infos) throws IOException {
       for(SegmentInfo info : infos) {
         drop(info);
@@ -500,8 +494,7 @@
         sr.close();
       }
     }
-    
->>>>>>> 26f104d3
+
     /** Remove all our references to readers, and commits
      *  any pending changes. */
     synchronized void close() throws IOException {
@@ -735,15 +728,9 @@
     mergeScheduler = conf.getMergeScheduler();
     mergedSegmentWarmer = conf.getMergedSegmentWarmer();
     codecs = conf.getCodecProvider();
-<<<<<<< HEAD
-
-    bufferedDeletes = new BufferedDeletes(messageID);
-    bufferedDeletes.setInfoStream(infoStream);
-=======
-    
+
     bufferedDeletesStream = new BufferedDeletesStream(messageID);
     bufferedDeletesStream.setInfoStream(infoStream);
->>>>>>> 26f104d3
     poolReaders = conf.getReaderPooling();
 
     OpenMode mode = conf.getOpenMode();
@@ -808,14 +795,10 @@
 
       setRollbackSegmentInfos(segmentInfos);
 
-<<<<<<< HEAD
-      docWriter = new DocumentsWriter(directory, this, conf.getIndexingChain(), conf.getIndexerThreadPool(), getCurrentFieldInfos(), bufferedDeletes);
-=======
       // start with previous field numbers, but new FieldInfos
       fieldInfos = getCurrentFieldInfos();
-      docWriter = new DocumentsWriter(directory, this, conf.getIndexingChain(), conf.getMaxThreadStates(),
+      docWriter = new DocumentsWriter(directory, this, conf.getIndexingChain(), conf.getIndexerThreadPool(),
           fieldInfos.newFieldInfosWithGlobalFieldNumberMap(), bufferedDeletesStream);
->>>>>>> 26f104d3
       docWriter.setInfoStream(infoStream);
 
       // Default deleter (for backwards compatibility) is
@@ -881,8 +864,8 @@
         fieldInfos = new FieldInfos();
         for(SegmentInfo info : segmentInfos) {
           final FieldInfos segFieldInfos = getFieldInfos(info);
-        for (FieldInfo fi : segFieldInfos) {
-          fieldInfos.add(fi);
+          for (FieldInfo fi : segFieldInfos) {
+            fieldInfos.add(fi);
           }
         }
       } else {
@@ -1917,14 +1900,9 @@
       mergePolicy.close();
       mergeScheduler.close();
 
-<<<<<<< HEAD
-=======
       bufferedDeletesStream.clear();
 
->>>>>>> 26f104d3
       synchronized(this) {
-
-        bufferedDeletes.clear();
 
         if (pendingCommit != null) {
           pendingCommit.rollbackCommit(directory);
@@ -2102,7 +2080,7 @@
     deleter.checkpoint(segmentInfos, false);
   }
 
-  void addFlushedSegment(SegmentInfo newSegment) throws IOException {
+  void addFlushedSegment(SegmentInfo newSegment, BitVector deletedDocs) throws IOException {
     assert newSegment != null;
 
     setDiagnostics(newSegment, "flush");
@@ -2125,6 +2103,38 @@
         }
 
         newSegment.setUseCompoundFile(true);
+
+        // Must write deleted docs after the CFS so we don't
+        // slurp the del file into CFS:
+        if (deletedDocs != null) {
+          final int delCount = deletedDocs.count();
+          assert delCount > 0;
+          newSegment.setDelCount(delCount);
+          newSegment.advanceDelGen();
+          final String delFileName = newSegment.getDelFileName();
+          if (infoStream != null) {
+            message("flush: write " + delCount + " deletes to " + delFileName);
+          }
+          boolean success2 = false;
+          try {
+            // TODO: in the NRT case it'd be better to hand
+            // this del vector over to the
+            // shortly-to-be-opened SegmentReader and let it
+            // carry the changes; there's no reason to use
+            // filesystem as intermediary here.
+            deletedDocs.write(directory, delFileName);
+            success2 = true;
+          } finally {
+            if (!success2) {
+              try {
+                directory.deleteFile(delFileName);
+              } catch (Throwable t) {
+                // suppress this so we keep throwing the
+                // original exception
+              }
+            }
+          }
+        }
 
         success = true;
       } finally {
@@ -2327,12 +2337,6 @@
    * close the writer. See <a href="#OOME">above</a> for details.
    * </p>
    *
-<<<<<<< HEAD
-   * @throws CorruptIndexException
-   *           if the index is corrupt
-   * @throws IOException
-   *           if there is a low-level IO error
-=======
    * <p><b>NOTE</b>: if you call {@link #close(boolean)}
    * with <tt>false</tt>, which aborts all running merges,
    * then any thread still running this method might hit a
@@ -2340,7 +2344,6 @@
    *
    * @throws CorruptIndexException if the index is corrupt
    * @throws IOException if there is a low-level IO error
->>>>>>> 26f104d3
    */
   public void addIndexes(IndexReader... readers) throws CorruptIndexException, IOException {
     ensureOpen();
@@ -2349,13 +2352,8 @@
       String mergedName = newSegmentName();
       SegmentMerger merger = new SegmentMerger(directory, termIndexInterval,
                                                mergedName, null, codecs, payloadProcessorProvider,
-<<<<<<< HEAD
-                                               ((FieldInfos) docWriter.getFieldInfos().clone()));
-
-=======
                                                fieldInfos.newFieldInfosWithGlobalFieldNumberMap());
-      
->>>>>>> 26f104d3
+
       for (IndexReader reader : readers)      // add new indexes
         merger.add(reader);
 
@@ -2622,7 +2620,6 @@
         message("  index before flush " + segString());
       }
 
-<<<<<<< HEAD
       boolean maybeMerge = docWriter.flushAllThreads(applyAllDeletes);
 
       synchronized(this) {
@@ -2633,75 +2630,48 @@
           // tiny segments:
           if (flushControl.getFlushDeletes() ||
               (config.getRAMBufferSizeMB() != IndexWriterConfig.DISABLE_AUTO_FLUSH &&
-               bufferedDeletes.bytesUsed() > (1024*1024*config.getRAMBufferSizeMB()/2))) {
+               bufferedDeletesStream.bytesUsed() > (1024*1024*config.getRAMBufferSizeMB()/2))) {
             applyAllDeletes = true;
             if (infoStream != null) {
-              message("force apply deletes bytesUsed=" + bufferedDeletes.bytesUsed() + " vs ramBuffer=" + (1024*1024*config.getRAMBufferSizeMB()));
+              message("force apply deletes bytesUsed=" + bufferedDeletesStream.bytesUsed() + " vs ramBuffer=" + (1024*1024*config.getRAMBufferSizeMB()));
             }
-=======
-      if (!applyAllDeletes) {
-        // If deletes alone are consuming > 1/2 our RAM
-        // buffer, force them all to apply now. This is to
-        // prevent too-frequent flushing of a long tail of
-        // tiny segments:
-        if (flushControl.getFlushDeletes() ||
-            (config.getRAMBufferSizeMB() != IndexWriterConfig.DISABLE_AUTO_FLUSH &&
-             bufferedDeletesStream.bytesUsed() > (1024*1024*config.getRAMBufferSizeMB()/2))) {
-          applyAllDeletes = true;
-          if (infoStream != null) {
-            message("force apply deletes bytesUsed=" + bufferedDeletesStream.bytesUsed() + " vs ramBuffer=" + (1024*1024*config.getRAMBufferSizeMB()));
->>>>>>> 26f104d3
           }
         }
 
-<<<<<<< HEAD
         if (applyAllDeletes) {
           if (infoStream != null) {
             message("apply all deletes during flush");
           }
           flushDeletesCount.incrementAndGet();
-          if (bufferedDeletes.applyDeletes(readerPool, segmentInfos, segmentInfos)) {
+          final BufferedDeletesStream.ApplyDeletesResult result = bufferedDeletesStream.applyDeletes(readerPool, segmentInfos);
+          if (result.anyDeletes) {
             checkpoint();
           }
+          if (!keepFullyDeletedSegments && result.allDeleted != null) {
+            if (infoStream != null) {
+              message("drop 100% deleted segments: " + result.allDeleted);
+            }
+            for(SegmentInfo info : result.allDeleted) {
+              // If a merge has already registered for this
+              // segment, we leave it in the readerPool; the
+              // merge will skip merging it and will then drop
+              // it once it's done:
+              if (!mergingSegments.contains(info)) {
+                segmentInfos.remove(info);
+                if (readerPool != null) {
+                  readerPool.drop(info);
+                }
+              }
+            }
+            checkpoint();
+          }
+          bufferedDeletesStream.prune(segmentInfos);
+          assert !bufferedDeletesStream.any();
+
           flushControl.clearDeletes();
         } else if (infoStream != null) {
-          message("don't apply deletes now delTermCount=" + bufferedDeletes.numTerms() + " bytesUsed=" + bufferedDeletes.bytesUsed());
-        }
-=======
-      if (applyAllDeletes) {
-        if (infoStream != null) {
-          message("apply all deletes during flush");
-        }
-        flushDeletesCount.incrementAndGet();
-        final BufferedDeletesStream.ApplyDeletesResult result = bufferedDeletesStream.applyDeletes(readerPool, segmentInfos);
-        if (result.anyDeletes) {
-          checkpoint();
-        }
-        if (!keepFullyDeletedSegments && result.allDeleted != null) {
-          if (infoStream != null) {
-            message("drop 100% deleted segments: " + result.allDeleted);
-          }
-          for(SegmentInfo info : result.allDeleted) {
-            // If a merge has already registered for this
-            // segment, we leave it in the readerPool; the
-            // merge will skip merging it and will then drop
-            // it once it's done:
-            if (!mergingSegments.contains(info)) {
-              segmentInfos.remove(info);
-              if (readerPool != null) {
-                readerPool.drop(info);
-              }
-            }
-          }
-          checkpoint();
-        }
-        bufferedDeletesStream.prune(segmentInfos);
-        assert !bufferedDeletesStream.any();
-        flushControl.clearDeletes();
-      } else if (infoStream != null) {
-        message("don't apply deletes now delTermCount=" + bufferedDeletesStream.numTerms() + " bytesUsed=" + bufferedDeletesStream.bytesUsed());
-      }
->>>>>>> 26f104d3
+          message("don't apply deletes now delTermCount=" + bufferedDeletesStream.numTerms() + " bytesUsed=" + bufferedDeletesStream.bytesUsed());
+        }
 
         doAfterFlush();
         flushCount.incrementAndGet();
@@ -2727,13 +2697,9 @@
    */
   public final long ramSizeInBytes() {
     ensureOpen();
-<<<<<<< HEAD
     // nocommit
-    //return docWriter.bytesUsed() + bufferedDeletes.bytesUsed();
+    //return docWriter.bytesUsed() + bufferedDeletesStream.bytesUsed();
     return 0;
-=======
-    return docWriter.bytesUsed() + bufferedDeletesStream.bytesUsed();
->>>>>>> 26f104d3
   }
 
   /** Expert:  Return the number of documents currently
@@ -2743,31 +2709,10 @@
     return docWriter.getNumDocs();
   }
 
-<<<<<<< HEAD
-  private int ensureContiguousMerge(MergePolicy.OneMerge merge) {
-
-    int first = segmentInfos.indexOf(merge.segments.info(0));
-    if (first == -1)
-      throw new MergePolicy.MergeException("could not find segment " + merge.segments.info(0).name + " in current index " + segString(), directory);
-
-    final int numSegments = segmentInfos.size();
-
-    final int numSegmentsToMerge = merge.segments.size();
-    for(int i=0;i<numSegmentsToMerge;i++) {
-      final SegmentInfo info = merge.segments.info(i);
-
-      if (first + i >= numSegments || !segmentInfos.info(first+i).equals(info)) {
-        if (segmentInfos.indexOf(info) == -1)
-          throw new MergePolicy.MergeException("MergePolicy selected a segment (" + info.name + ") that is not in the current index " + segString(), directory);
-        else
-          throw new MergePolicy.MergeException("MergePolicy selected non-contiguous segments to merge (" + merge.segString(directory) + " vs " + segString() + "), which IndexWriter (currently) cannot handle",
-                                               directory);
-=======
   private void ensureValidMerge(MergePolicy.OneMerge merge) {
     for(SegmentInfo info : merge.segments) {
       if (segmentInfos.indexOf(info) == -1) {
         throw new MergePolicy.MergeException("MergePolicy selected a segment (" + info.name + ") that is not in the current index " + segString(), directory);
->>>>>>> 26f104d3
       }
     }
   }
@@ -2897,9 +2842,6 @@
     // format as well:
 
     assert !segmentInfos.contains(merge.info);
-<<<<<<< HEAD
-    segmentInfos.add(start, merge.info);
-=======
 
     final boolean allDeleted = mergedReader.numDocs() == 0;
 
@@ -2943,7 +2885,6 @@
     if (infoStream != null) {
       message("after commit: " + segString());
     }
->>>>>>> 26f104d3
 
     closeMergeReaders(merge, false);
 
@@ -2955,22 +2896,12 @@
     // them so that they don't bother writing them to
     // disk, updating SegmentInfo, etc.:
     readerPool.clear(merge.segments);
-<<<<<<< HEAD
-
-    // remove pending deletes of the segments
-    // that were merged, moving them onto the segment just
-    // before the merged segment
-    // Lock order: IW -> BD
-    bufferedDeletes.commitMerge(merge);
-
-=======
-    
->>>>>>> 26f104d3
+
     if (merge.optimize) {
       // cascade the optimize:
       segmentsToOptimize.add(merge.info);
     }
-    
+
     return true;
   }
 
@@ -3251,26 +3182,6 @@
     runningMerges.remove(merge);
   }
 
-<<<<<<< HEAD
-  private synchronized void setMergeDocStoreIsCompoundFile(MergePolicy.OneMerge merge) {
-    final String mergeDocStoreSegment = merge.info.getDocStoreSegment();
-    if (mergeDocStoreSegment != null && !merge.info.getDocStoreIsCompoundFile()) {
-      final int size = segmentInfos.size();
-      for(int i=0;i<size;i++) {
-        final SegmentInfo info = segmentInfos.info(i);
-        final String docStoreSegment = info.getDocStoreSegment();
-        if (docStoreSegment != null &&
-            docStoreSegment.equals(mergeDocStoreSegment) &&
-            info.getDocStoreIsCompoundFile()) {
-          merge.info.setDocStoreIsCompoundFile(true);
-          break;
-        }
-      }
-    }
-  }
-
-=======
->>>>>>> 26f104d3
   private synchronized void closeMergeReaders(MergePolicy.OneMerge merge, boolean suppressExceptions) throws IOException {
     final int numSegments = merge.readers.size();
     if (suppressExceptions) {
@@ -3391,15 +3302,9 @@
         message("merge segmentCodecs=" + merger.getSegmentCodecs());
         message("merge store matchedCount=" + merger.getMatchedSubReaderCount() + " vs " + merge.readers.size());
       }
-<<<<<<< HEAD
-      anyNonBulkMerges |= merger.getMatchedSubReaderCount() != numSegments;
-
-      assert mergedDocCount == totDocCount;
-=======
       anyNonBulkMerges |= merger.getMatchedSubReaderCount() != merge.readers.size();
-      
+
       assert mergedDocCount == totDocCount: "mergedDocCount=" + mergedDocCount + " vs " + totDocCount;
->>>>>>> 26f104d3
 
       // Very important to do this before opening the reader
       // because codec must know if prox was written for
@@ -3641,12 +3546,7 @@
         if (infoStream != null)
           message("startCommit index=" + segString(segmentInfos) + " changeCount=" + changeCount);
 
-<<<<<<< HEAD
-        readerPool.commit();
-
-=======
         readerPool.commit(segmentInfos);
->>>>>>> 26f104d3
         toSync = (SegmentInfos) segmentInfos.clone();
 
         assert filesExist(toSync);
@@ -3942,12 +3842,10 @@
     }
 
     public synchronized boolean flushByRAMUsage(String reason) {
-<<<<<<< HEAD
-      // nocommit
 //      final double ramBufferSizeMB = config.getRAMBufferSizeMB();
 //      if (ramBufferSizeMB != IndexWriterConfig.DISABLE_AUTO_FLUSH) {
 //        final long limit = (long) (ramBufferSizeMB*1024*1024);
-//        long used = bufferedDeletes.bytesUsed() + docWriter.bytesUsed();
+//        long used = bufferedDeletesStream.bytesUsed() + docWriter.bytesUsed();
 //        if (used >= limit) {
 //
 //          // DocumentsWriter may be able to free up some
@@ -3955,31 +3853,12 @@
 //          // Lock order: FC -> DW
 //          docWriter.balanceRAM();
 //
-//          used = bufferedDeletes.bytesUsed() + docWriter.bytesUsed();
+//          used = bufferedDeletesStream.bytesUsed() + docWriter.bytesUsed();
 //          if (used >= limit) {
 //            return setFlushPending("ram full: " + reason, false);
 //          }
 //        }
 //      }
-=======
-      final double ramBufferSizeMB = config.getRAMBufferSizeMB();
-      if (ramBufferSizeMB != IndexWriterConfig.DISABLE_AUTO_FLUSH) {
-        final long limit = (long) (ramBufferSizeMB*1024*1024);
-        long used = bufferedDeletesStream.bytesUsed() + docWriter.bytesUsed();
-        if (used >= limit) {
-          
-          // DocumentsWriter may be able to free up some
-          // RAM:
-          // Lock order: FC -> DW
-          docWriter.balanceRAM();
-
-          used = bufferedDeletesStream.bytesUsed() + docWriter.bytesUsed();
-          if (used >= limit) {
-            return setFlushPending("ram full: " + reason, false);
-          }
-        }
-      }
->>>>>>> 26f104d3
       return false;
     }
   }
